--- conflicted
+++ resolved
@@ -15,9 +15,5 @@
   - cargo build --manifest-path boards/adafruit_nrf52pro/Cargo.toml --examples
   - cargo build --manifest-path boards/nRF52840-DK/Cargo.toml --examples
   - cargo build --manifest-path examples/rtfm-demo/Cargo.toml
-<<<<<<< HEAD
   - cargo build --manifest-path examples/rtfm-demo/Cargo.toml --no-default-features --features="52840"
   - cargo build --manifest-path examples/spi-demo/Cargo.toml
-=======
-  - cargo build --manifest-path examples/rtfm-demo/Cargo.toml --no-default-features --features="52840"
->>>>>>> ae3fcb69
