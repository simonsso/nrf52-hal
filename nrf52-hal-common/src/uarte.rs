//! HAL interface to the UARTE peripheral
//!
//! See product specification:
//!
//! - nrf52832: Section 35
//! - nrf52840: Section 6.34
use core::ops::Deref;
use core::sync::atomic::{compiler_fence, Ordering::SeqCst};
use core::cmp::min;

use crate::target::{
    uarte0,
    UARTE0,
};

<<<<<<< HEAD
use crate::easy_dma_size;
=======
use crate::target_constants::EASY_DMA_SIZE;
>>>>>>> 4f191fa6
use crate::prelude::*;
use crate::gpio::{
    p0::P0_Pin,
    Output,
    PushPull,
};

// Re-export SVD variants to allow user to directly set values
pub use crate::target::uarte0::{
    baudrate::BAUDRATEW as Baudrate,
    config::PARITYW as Parity,
};

pub trait UarteExt: Deref<Target = uarte0::RegisterBlock> + Sized {
    fn constrain(self, pins: Pins, parity: Parity, baudrate: Baudrate) -> Uarte<Self>;
}

impl UarteExt for UARTE0 {
    fn constrain(self, pins: Pins, parity: Parity, baudrate: Baudrate) -> Uarte<Self> {
        Uarte::new(self, pins, parity, baudrate)
    }
}


/// Interface to a UARTE instance
///
/// This is a very basic interface that comes with the following limitations:
/// - The UARTE instances share the same address space with instances of UART.
///   You need to make sure that conflicting instances
///   are disabled before using `Uarte`. See product specification:
///     - nrf52832: Section 15.2
///     - nrf52840: Section 6.1.2
pub struct Uarte<T>(T);

impl<T> Uarte<T> where T: UarteExt {
    pub fn new(uarte: T, mut pins: Pins, parity: Parity, baudrate: Baudrate) -> Self {
        // Select pins
        pins.rxd.set_high();
        uarte.psel.rxd.write(|w| {
            let w = unsafe { w.pin().bits(pins.rxd.pin) };
            w.connect().connected()
        });
        pins.txd.set_high();
        uarte.psel.txd.write(|w| {
            let w = unsafe { w.pin().bits(pins.txd.pin) };
            w.connect().connected()
        });

        // Optional pins
        uarte.psel.cts.write(|w| {
            if let Some(ref pin) = pins.cts {
                let w = unsafe { w.pin().bits(pin.pin) };
                w.connect().connected()
            } else {
                w.connect().disconnected()
            }
        });

        uarte.psel.rts.write(|w| {
            if let Some(ref pin) = pins.rts {
                let w = unsafe { w.pin().bits(pin.pin) };
                w.connect().connected()
            } else {
                w.connect().disconnected()
            }
        });

        // Enable UARTE instance
        uarte.enable.write(|w|
            w.enable().enabled()
        );

        // Configure
        let hardware_flow_control = pins.rts.is_some() && pins.cts.is_some();
        uarte.config.write(|w|
            w.hwfc().bit(hardware_flow_control)
             .parity().variant(parity)
        );

        // Configure frequency
        uarte.baudrate.write(|w|
            w.baudrate().variant(baudrate)
        );

        Uarte(uarte)
    }


    /// Write via UARTE
    ///
    /// This method uses transmits all bytes in `tx_buffer`

    pub fn write(&mut self,
        tx_buffer  : &[u8],
    )
        -> Result<(), Error>
    {
        let mut offset = 0;
        while offset < tx_buffer.len() {
<<<<<<< HEAD
            let datalen = min(easy_dma_size(), tx_buffer.len() - offset);
            let dataptr = offset + (tx_buffer.as_ptr() as usize);
            offset += easy_dma_size();
=======
            let datalen = min(EASY_DMA_SIZE, tx_buffer.len() - offset);
            let dataptr = offset + (tx_buffer.as_ptr() as usize);
            offset += EASY_DMA_SIZE;
>>>>>>> 4f191fa6
            // Conservative compiler fence to prevent optimizations that do not
            // take in to account actions by DMA. The fence has been placed here,
            // before any DMA action has started
            compiler_fence(SeqCst);

            // Set up the DMA write
            self.0.txd.ptr.write(|w|
                // We're giving the register a pointer to the stack. Since we're
                // waiting for the UARTE transaction to end before this stack pointer
                // becomes invalid, there's nothing wrong here.
                //
                // The PTR field is a full 32 bits wide and accepts the full range
                // of values.
                unsafe { w.ptr().bits(dataptr as u32) }
            );
            self.0.txd.maxcnt.write(|w|
                // We're giving it the length of the buffer, so no danger of
                // accessing invalid memory. We have verified that the length of the
                // buffer fits in an `u8`, so the cast to `u8` is also fine.
                //
                // The MAXCNT field is 8 bits wide and accepts the full range of
                // values.
                unsafe { w.maxcnt().bits(datalen as _) });

            // Start UARTE Transmit transaction
            self.0.tasks_starttx.write(|w|
                // `1` is a valid value to write to task registers.
                unsafe { w.bits(1) });

            // Wait for transmission to end
            while self.0.events_endtx.read().bits() == 0 {}

            // Reset the event, otherwise it will always read `1` from now on.
            self.0.events_endtx.write(|w| w);

            // Conservative compiler fence to prevent optimizations that do not
            // take in to account actions by DMA. The fence has been placed here,
            // after all possible DMA actions have completed
            compiler_fence(SeqCst);

            if self.0.txd.amount.read().bits() != datalen as u32 {
                return Err(Error::Transmit);
            }
        }
        Ok(())
    }

    /// Return the raw interface to the underlying UARTE peripheral
    pub fn free(self) -> T {
        self.0
    }
}


pub struct Pins {
    pub rxd: P0_Pin<Output<PushPull>>,
    pub txd: P0_Pin<Output<PushPull>>,
    pub cts: Option<P0_Pin<Output<PushPull>>>,
    pub rts: Option<P0_Pin<Output<PushPull>>>,
}


#[derive(Debug)]
pub enum Error {

    Transmit,
    Receive,
}<|MERGE_RESOLUTION|>--- conflicted
+++ resolved
@@ -13,11 +13,7 @@
     UARTE0,
 };
 
-<<<<<<< HEAD
-use crate::easy_dma_size;
-=======
 use crate::target_constants::EASY_DMA_SIZE;
->>>>>>> 4f191fa6
 use crate::prelude::*;
 use crate::gpio::{
     p0::P0_Pin,
@@ -117,15 +113,9 @@
     {
         let mut offset = 0;
         while offset < tx_buffer.len() {
-<<<<<<< HEAD
-            let datalen = min(easy_dma_size(), tx_buffer.len() - offset);
-            let dataptr = offset + (tx_buffer.as_ptr() as usize);
-            offset += easy_dma_size();
-=======
             let datalen = min(EASY_DMA_SIZE, tx_buffer.len() - offset);
             let dataptr = offset + (tx_buffer.as_ptr() as usize);
             offset += EASY_DMA_SIZE;
->>>>>>> 4f191fa6
             // Conservative compiler fence to prevent optimizations that do not
             // take in to account actions by DMA. The fence has been placed here,
             // before any DMA action has started
